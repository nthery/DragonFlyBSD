--- conflicted
+++ resolved
@@ -21,13 +21,8 @@
 .Nd Diffie-Hellman moduli
 .Sh DESCRIPTION
 The
-<<<<<<< HEAD
 .Pa /etc/ssh/moduli
-file contains prime numbers and generators for use by 
-=======
-.Pa /etc/moduli
 file contains prime numbers and generators for use by
->>>>>>> 1c188a7f
 .Xr sshd 8
 in the Diffie-Hellman Group Exchange key exchange method.
 .Pp
