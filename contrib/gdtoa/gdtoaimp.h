/****************************************************************

The author of this software is David M. Gay.

Copyright (C) 1998-2000 by Lucent Technologies
All Rights Reserved

Permission to use, copy, modify, and distribute this software and
its documentation for any purpose and without fee is hereby
granted, provided that the above copyright notice appear in all
copies and that both that the copyright notice and this
permission notice and warranty disclaimer appear in supporting
documentation, and that the name of Lucent or any of its entities
not be used in advertising or publicity pertaining to
distribution of the software without specific, written prior
permission.

LUCENT DISCLAIMS ALL WARRANTIES WITH REGARD TO THIS SOFTWARE,
INCLUDING ALL IMPLIED WARRANTIES OF MERCHANTABILITY AND FITNESS.
IN NO EVENT SHALL LUCENT OR ANY OF ITS ENTITIES BE LIABLE FOR ANY
SPECIAL, INDIRECT OR CONSEQUENTIAL DAMAGES OR ANY DAMAGES
WHATSOEVER RESULTING FROM LOSS OF USE, DATA OR PROFITS, WHETHER
IN AN ACTION OF CONTRACT, NEGLIGENCE OR OTHER TORTIOUS ACTION,
ARISING OUT OF OR IN CONNECTION WITH THE USE OR PERFORMANCE OF
THIS SOFTWARE.

****************************************************************/

/* This is a variation on dtoa.c that converts arbitary binary
   floating-point formats to and from decimal notation.  It uses
   double-precision arithmetic internally, so there are still
   various #ifdefs that adapt the calculations to the native
   double-precision arithmetic (any of IEEE, VAX D_floating,
   or IBM mainframe arithmetic).

   Please send bug reports to David M. Gay (dmg at acm dot org,
   with " at " changed at "@" and " dot " changed to ".").
 */

/* On a machine with IEEE extended-precision registers, it is
 * necessary to specify double-precision (53-bit) rounding precision
 * before invoking strtod or dtoa.  If the machine uses (the equivalent
 * of) Intel 80x87 arithmetic, the call
 *	_control87(PC_53, MCW_PC);
 * does this with many compilers.  Whether this or another call is
 * appropriate depends on the compiler; for this to work, it may be
 * necessary to #include "float.h" or another system-dependent header
 * file.
 */

/* strtod for IEEE-, VAX-, and IBM-arithmetic machines.
 *
 * This strtod returns a nearest machine number to the input decimal
 * string (or sets errno to ERANGE).  With IEEE arithmetic, ties are
 * broken by the IEEE round-even rule.  Otherwise ties are broken by
 * biased rounding (add half and chop).
 *
 * Inspired loosely by William D. Clinger's paper "How to Read Floating
 * Point Numbers Accurately" [Proc. ACM SIGPLAN '90, pp. 112-126].
 *
 * Modifications:
 *
 *	1. We only require IEEE, IBM, or VAX double-precision
 *		arithmetic (not IEEE double-extended).
 *	2. We get by with floating-point arithmetic in a case that
 *		Clinger missed -- when we're computing d * 10^n
 *		for a small integer d and the integer n is not too
 *		much larger than 22 (the maximum integer k for which
 *		we can represent 10^k exactly), we may be able to
 *		compute (d*10^k) * 10^(e-k) with just one roundoff.
 *	3. Rather than a bit-at-a-time adjustment of the binary
 *		result in the hard case, we use floating-point
 *		arithmetic to determine the adjustment to within
 *		one bit; only in really hard cases do we need to
 *		compute a second residual.
 *	4. Because of 3., we don't need a large table of powers of 10
 *		for ten-to-e (just some small tables, e.g. of 10^k
 *		for 0 <= k <= 22).
 */

/*
 * #define IEEE_8087 for IEEE-arithmetic machines where the least
 *	significant byte has the lowest address.
 * #define IEEE_MC68k for IEEE-arithmetic machines where the most
 *	significant byte has the lowest address.
 * #define Long int on machines with 32-bit ints and 64-bit longs.
 * #define Sudden_Underflow for IEEE-format machines without gradual
 *	underflow (i.e., that flush to zero on underflow).
 * #define IBM for IBM mainframe-style floating-point arithmetic.
 * #define VAX for VAX-style floating-point arithmetic (D_floating).
 * #define No_leftright to omit left-right logic in fast floating-point
 *	computation of dtoa.
 * #define Check_FLT_ROUNDS if FLT_ROUNDS can assume the values 2 or 3.
 * #define RND_PRODQUOT to use rnd_prod and rnd_quot (assembly routines
 *	that use extended-precision instructions to compute rounded
 *	products and quotients) with IBM.
 * #define ROUND_BIASED for IEEE-format with biased rounding.
 * #define Inaccurate_Divide for IEEE-format with correctly rounded
 *	products but inaccurate quotients, e.g., for Intel i860.
 * #define NO_LONG_LONG on machines that do not have a "long long"
 *	integer type (of >= 64 bits).  On such machines, you can
 *	#define Just_16 to store 16 bits per 32-bit Long when doing
 *	high-precision integer arithmetic.  Whether this speeds things
 *	up or slows things down depends on the machine and the number
 *	being converted.  If long long is available and the name is
 *	something other than "long long", #define Llong to be the name,
 *	and if "unsigned Llong" does not work as an unsigned version of
 *	Llong, #define #ULLong to be the corresponding unsigned type.
 * #define KR_headers for old-style C function headers.
 * #define Bad_float_h if your system lacks a float.h or if it does not
 *	define some or all of DBL_DIG, DBL_MAX_10_EXP, DBL_MAX_EXP,
 *	FLT_RADIX, FLT_ROUNDS, and DBL_MAX.
 * #define MALLOC your_malloc, where your_malloc(n) acts like malloc(n)
 *	if memory is available and otherwise does something you deem
 *	appropriate.  If MALLOC is undefined, malloc will be invoked
 *	directly -- and assumed always to succeed.  Similarly, if you
 *	want something other than the system's free() to be called to
 *	recycle memory acquired from MALLOC, #define FREE to be the
 *	name of the alternate routine.  (FREE or free is only called in
 *	pathological cases, e.g., in a gdtoa call after a gdtoa return in
 *	mode 3 with thousands of digits requested.)
 * #define Omit_Private_Memory to omit logic (added Jan. 1998) for making
 *	memory allocations from a private pool of memory when possible.
 *	When used, the private pool is PRIVATE_MEM bytes long:  2304 bytes,
 *	unless #defined to be a different length.  This default length
 *	suffices to get rid of MALLOC calls except for unusual cases,
 *	such as decimal-to-binary conversion of a very long string of
 *	digits.  When converting IEEE double precision values, the
 *	longest string gdtoa can return is about 751 bytes long.  For
 *	conversions by strtod of strings of 800 digits and all gdtoa
 *	conversions of IEEE doubles in single-threaded executions with
 *	8-byte pointers, PRIVATE_MEM >= 7400 appears to suffice; with
 *	4-byte pointers, PRIVATE_MEM >= 7112 appears adequate.
 * #define NO_INFNAN_CHECK if you do not wish to have INFNAN_CHECK
 *	#defined automatically on IEEE systems.  On such systems,
 *	when INFNAN_CHECK is #defined, strtod checks
 *	for Infinity and NaN (case insensitively).
 *	When INFNAN_CHECK is #defined and No_Hex_NaN is not #defined,
 *	strtodg also accepts (case insensitively) strings of the form
 *	NaN(x), where x is a string of hexadecimal digits (optionally
 *	preceded by 0x or 0X) and spaces; if there is only one string
 *	of hexadecimal digits, it is taken for the fraction bits of the
 *	resulting NaN; if there are two or more strings of hexadecimal
 *	digits, each string is assigned to the next available sequence
 *	of 32-bit words of fractions bits (starting with the most
 *	significant), right-aligned in each sequence.
 *	Unless GDTOA_NON_PEDANTIC_NANCHECK is #defined, input "NaN(...)"
 *	is consumed even when ... has the wrong form (in which case the
 *	"(...)" is consumed but ignored).
 * #define MULTIPLE_THREADS if the system offers preemptively scheduled
 *	multiple threads.  In this case, you must provide (or suitably
 *	#define) two locks, acquired by ACQUIRE_DTOA_LOCK(n) and freed
 *	by FREE_DTOA_LOCK(n) for n = 0 or 1.  (The second lock, accessed
 *	in pow5mult, ensures lazy evaluation of only one copy of high
 *	powers of 5; omitting this lock would introduce a small
 *	probability of wasting memory, but would otherwise be harmless.)
 *	You must also invoke freedtoa(s) to free the value s returned by
 *	dtoa.  You may do so whether or not MULTIPLE_THREADS is #defined.
 * #define IMPRECISE_INEXACT if you do not care about the setting of
 *	the STRTOG_Inexact bits in the special case of doing IEEE double
 *	precision conversions (which could also be done by the strtod in
 *	dtoa.c).
 * #define NO_HEX_FP to disable recognition of C9x's hexadecimal
 *	floating-point constants.
 * #define -DNO_ERRNO to suppress setting errno (in strtod.c and
 *	strtodg.c).
 * #define NO_STRING_H to use private versions of memcpy.
 *	On some K&R systems, it may also be necessary to
 *	#define DECLARE_SIZE_T in this case.
 * #define USE_LOCALE to use the current locale's decimal_point value.
 */

#ifndef GDTOAIMP_H_INCLUDED
#define GDTOAIMP_H_INCLUDED

#define	Long	int

#define USE_LOCALE
#define Honor_FLT_ROUNDS

#include "gdtoa.h"
#include "gd_qnan.h"
#ifdef Honor_FLT_ROUNDS
#include <fenv.h>
#endif

#ifdef DEBUG
#include "stdio.h"
#define Bug(x) {fprintf(stderr, "%s\n", x); exit(1);}
#endif

#include "limits.h"
#include "stdlib.h"
#include "string.h"
#include "libc_private.h"

#include "namespace.h"
#include <pthread.h>
#include "un-namespace.h"

#ifdef KR_headers
#define Char char
#else
#define Char void
#endif

#ifdef MALLOC
extern Char *MALLOC ANSI((size_t));
#else
#define MALLOC malloc
#endif

#undef IEEE_Arith
#undef Avoid_Underflow
#ifdef IEEE_MC68k
#define IEEE_Arith
#endif
#ifdef IEEE_8087
#define IEEE_Arith
#endif

#include "errno.h"
#ifdef Bad_float_h

#ifdef IEEE_Arith
#define DBL_DIG 15
#define DBL_MAX_10_EXP 308
#define DBL_MAX_EXP 1024
#define FLT_RADIX 2
#define DBL_MAX 1.7976931348623157e+308
#endif

#ifdef IBM
#define DBL_DIG 16
#define DBL_MAX_10_EXP 75
#define DBL_MAX_EXP 63
#define FLT_RADIX 16
#define DBL_MAX 7.2370055773322621e+75
#endif

#ifdef VAX
#define DBL_DIG 16
#define DBL_MAX_10_EXP 38
#define DBL_MAX_EXP 127
#define FLT_RADIX 2
#define DBL_MAX 1.7014118346046923e+38
#define n_bigtens 2
#endif

#ifndef LONG_MAX
#define LONG_MAX 2147483647
#endif

#else /* ifndef Bad_float_h */
#include "float.h"
#endif /* Bad_float_h */

#ifdef IEEE_Arith
#define Scale_Bit 0x10
#define n_bigtens 5
#endif

#ifdef IBM
#define n_bigtens 3
#endif

#ifdef VAX
#define n_bigtens 2
#endif

#ifndef __MATH_H__
#include "math.h"
#endif

#ifdef __cplusplus
extern "C" {
#endif

#if defined(IEEE_8087) + defined(IEEE_MC68k) + defined(VAX) + defined(IBM) != 1
Exactly one of IEEE_8087, IEEE_MC68k, VAX, or IBM should be defined.
#endif

typedef union { double d; ULong L[2]; } U;

#ifdef IEEE_8087
#define word0(x) (x)->L[1]
#define word1(x) (x)->L[0]
#else
#define word0(x) (x)->L[0]
#define word1(x) (x)->L[1]
#endif
#define dval(x) (x)->d

/* The following definition of Storeinc is appropriate for MIPS processors.
 * An alternative that might be better on some machines is
 * #define Storeinc(a,b,c) (*a++ = b << 16 | c & 0xffff)
 */
#if defined(IEEE_8087) + defined(VAX)
#define Storeinc(a,b,c) (((unsigned short *)a)[1] = (unsigned short)b, \
((unsigned short *)a)[0] = (unsigned short)c, a++)
#else
#define Storeinc(a,b,c) (((unsigned short *)a)[0] = (unsigned short)b, \
((unsigned short *)a)[1] = (unsigned short)c, a++)
#endif

/* #define P DBL_MANT_DIG */
/* Ten_pmax = floor(P*log(2)/log(5)) */
/* Bletch = (highest power of 2 < DBL_MAX_10_EXP) / 16 */
/* Quick_max = floor((P-1)*log(FLT_RADIX)/log(10) - 1) */
/* Int_max = floor(P*log(FLT_RADIX)/log(10) - 1) */

#ifdef IEEE_Arith
#define Exp_shift  20
#define Exp_shift1 20
#define Exp_msk1    0x100000
#define Exp_msk11   0x100000
#define Exp_mask  0x7ff00000
#define P 53
#define Bias 1023
#define Emin (-1022)
#define Exp_1  0x3ff00000
#define Exp_11 0x3ff00000
#define Ebits 11
#define Frac_mask  0xfffff
#define Frac_mask1 0xfffff
#define Ten_pmax 22
#define Bletch 0x10
#define Bndry_mask  0xfffff
#define Bndry_mask1 0xfffff
#define LSB 1
#define Sign_bit 0x80000000
#define Log2P 1
#define Tiny0 0
#define Tiny1 1
#define Quick_max 14
#define Int_max 14

#ifndef Flt_Rounds
#ifdef FLT_ROUNDS
#define Flt_Rounds FLT_ROUNDS
#else
#define Flt_Rounds 1
#endif
#endif /*Flt_Rounds*/

#else /* ifndef IEEE_Arith */
#undef  Sudden_Underflow
#define Sudden_Underflow
#ifdef IBM
#undef Flt_Rounds
#define Flt_Rounds 0
#define Exp_shift  24
#define Exp_shift1 24
#define Exp_msk1   0x1000000
#define Exp_msk11  0x1000000
#define Exp_mask  0x7f000000
#define P 14
#define Bias 65
#define Exp_1  0x41000000
#define Exp_11 0x41000000
#define Ebits 8	/* exponent has 7 bits, but 8 is the right value in b2d */
#define Frac_mask  0xffffff
#define Frac_mask1 0xffffff
#define Bletch 4
#define Ten_pmax 22
#define Bndry_mask  0xefffff
#define Bndry_mask1 0xffffff
#define LSB 1
#define Sign_bit 0x80000000
#define Log2P 4
#define Tiny0 0x100000
#define Tiny1 0
#define Quick_max 14
#define Int_max 15
#else /* VAX */
#undef Flt_Rounds
#define Flt_Rounds 1
#define Exp_shift  23
#define Exp_shift1 7
#define Exp_msk1    0x80
#define Exp_msk11   0x800000
#define Exp_mask  0x7f80
#define P 56
#define Bias 129
#define Exp_1  0x40800000
#define Exp_11 0x4080
#define Ebits 8
#define Frac_mask  0x7fffff
#define Frac_mask1 0xffff007f
#define Ten_pmax 24
#define Bletch 2
#define Bndry_mask  0xffff007f
#define Bndry_mask1 0xffff007f
#define LSB 0x10000
#define Sign_bit 0x8000
#define Log2P 1
#define Tiny0 0x80
#define Tiny1 0
#define Quick_max 15
#define Int_max 15
#endif /* IBM, VAX */
#endif /* IEEE_Arith */

#ifndef IEEE_Arith
#define ROUND_BIASED
#endif

#ifdef RND_PRODQUOT
#define rounded_product(a,b) a = rnd_prod(a, b)
#define rounded_quotient(a,b) a = rnd_quot(a, b)
#ifdef KR_headers
extern double rnd_prod(), rnd_quot();
#else
extern double rnd_prod(double, double), rnd_quot(double, double);
#endif
#else
#define rounded_product(a,b) a *= b
#define rounded_quotient(a,b) a /= b
#endif

#define Big0 (Frac_mask1 | Exp_msk1*(DBL_MAX_EXP+Bias-1))
#define Big1 0xffffffff

#undef  Pack_16
#ifndef Pack_32
#define Pack_32
#endif

#ifdef NO_LONG_LONG
#undef ULLong
#ifdef Just_16
#undef Pack_32
#define Pack_16
/* When Pack_32 is not defined, we store 16 bits per 32-bit Long.
 * This makes some inner loops simpler and sometimes saves work
 * during multiplications, but it often seems to make things slightly
 * slower.  Hence the default is now to store 32 bits per Long.
 */
#endif
#else	/* long long available */
#ifndef Llong
#define Llong long long
#endif
#ifndef ULLong
#define ULLong unsigned Llong
#endif
#endif /* NO_LONG_LONG */

#ifdef Pack_32
#define ULbits 32
#define kshift 5
#define kmask 31
#define ALL_ON 0xffffffff
#else
#define ULbits 16
#define kshift 4
#define kmask 15
#define ALL_ON 0xffff
#endif

#define MULTIPLE_THREADS
extern pthread_mutex_t __gdtoa_locks[2];
#define ACQUIRE_DTOA_LOCK(n)	do {				\
	if (__isthreaded)					\
		_pthread_mutex_lock(&__gdtoa_locks[n]);		\
} while(0)
#define FREE_DTOA_LOCK(n)	do {				\
	if (__isthreaded)					\
		_pthread_mutex_unlock(&__gdtoa_locks[n]);	\
} while(0)

<<<<<<< HEAD
#define Kmax (sizeof(size_t) << 3)
=======
#define Kmax 9
>>>>>>> cd2edbcb

 struct
Bigint {
	struct Bigint *next;
	int k, maxwds, sign, wds;
	ULong x[1];
	};

 typedef struct Bigint Bigint;

#ifdef NO_STRING_H
#ifdef DECLARE_SIZE_T
typedef unsigned int size_t;
#endif
extern void memcpy_D2A ANSI((void*, const void*, size_t));
#define Bcopy(x,y) memcpy_D2A(&x->sign,&y->sign,y->wds*sizeof(ULong) + 2*sizeof(int))
#else /* !NO_STRING_H */
#define Bcopy(x,y) memcpy(&x->sign,&y->sign,y->wds*sizeof(ULong) + 2*sizeof(int))
#endif /* NO_STRING_H */

/*
 * Paranoia: Protect exported symbols, including ones in files we don't
 * compile right now.  The standard strtof and strtod survive.
 */
#define	dtoa		__dtoa
#define	gdtoa		__gdtoa
#define	freedtoa	__freedtoa
#define	strtodg		__strtodg
#define	g_ddfmt		__g_ddfmt
#define	g_dfmt		__g_dfmt
#define	g_ffmt		__g_ffmt
#define	g_Qfmt		__g_Qfmt
#define	g_xfmt		__g_xfmt
#define	g_xLfmt		__g_xLfmt
#define	strtoId		__strtoId
#define	strtoIdd	__strtoIdd
#define	strtoIf		__strtoIf
#define	strtoIQ		__strtoIQ
#define	strtoIx		__strtoIx
#define	strtoIxL	__strtoIxL
#define	strtord		__strtord
#define	strtordd	__strtordd
#define	strtorf		__strtorf
#define	strtorQ		__strtorQ
#define	strtorx		__strtorx
#define	strtorxL	__strtorxL
#define	strtodI		__strtodI
#define	strtopd		__strtopd
#define	strtopdd	__strtopdd
#define	strtopf		__strtopf
#define	strtopQ		__strtopQ
#define	strtopx		__strtopx
#define	strtopxL	__strtopxL

/* Protect gdtoa-internal symbols */
#define	Balloc		__Balloc_D2A
#define	Bfree		__Bfree_D2A
#define	ULtoQ		__ULtoQ_D2A
#define	ULtof		__ULtof_D2A
#define	ULtod		__ULtod_D2A
#define	ULtodd		__ULtodd_D2A
#define	ULtox		__ULtox_D2A
#define	ULtoxL		__ULtoxL_D2A
#define	any_on		__any_on_D2A
#define	b2d		__b2d_D2A
#define	bigtens		__bigtens_D2A
#define	cmp		__cmp_D2A
#define	copybits	__copybits_D2A
#define	d2b		__d2b_D2A
#define	decrement	__decrement_D2A
#define	diff		__diff_D2A
#define	dtoa_result	__dtoa_result_D2A
#define	g__fmt		__g__fmt_D2A
#define	gethex		__gethex_D2A
#define	hexdig		__hexdig_D2A
#define	hexdig_init_D2A	__hexdig_init_D2A
#define	hexnan		__hexnan_D2A
#define	hi0bits(x)	__hi0bits_D2A((ULong)(x))
#define	hi0bits_D2A	__hi0bits_D2A
#define	i2b		__i2b_D2A
#define	increment	__increment_D2A
#define	lo0bits		__lo0bits_D2A
#define	lshift		__lshift_D2A
#define	match		__match_D2A
#define	mult		__mult_D2A
#define	multadd		__multadd_D2A
#define	nrv_alloc	__nrv_alloc_D2A
#define	pow5mult	__pow5mult_D2A
#define	quorem		__quorem_D2A
#define	ratio		__ratio_D2A
#define	rshift		__rshift_D2A
#define	rv_alloc	__rv_alloc_D2A
#define	s2b		__s2b_D2A
#define	set_ones	__set_ones_D2A
#define	strcp		__strcp_D2A
#define	strcp_D2A	__strcp_D2A
#define	strtoIg		__strtoIg_D2A
#define	sum		__sum_D2A
#define	tens		__tens_D2A
#define	tinytens	__tinytens_D2A
#define	tinytens	__tinytens_D2A
#define	trailz		__trailz_D2A
#define	ulp		__ulp_D2A

 extern char *dtoa_result;
 extern CONST double bigtens[], tens[], tinytens[];
 extern unsigned char hexdig[];

 extern Bigint *Balloc ANSI((int));
 extern void Bfree ANSI((Bigint*));
 extern void ULtof ANSI((ULong*, ULong*, Long, int));
 extern void ULtod ANSI((ULong*, ULong*, Long, int));
 extern void ULtodd ANSI((ULong*, ULong*, Long, int));
 extern void ULtoQ ANSI((ULong*, ULong*, Long, int));
 extern void ULtox ANSI((UShort*, ULong*, Long, int));
 extern void ULtoxL ANSI((ULong*, ULong*, Long, int));
 extern ULong any_on ANSI((Bigint*, int));
 extern double b2d ANSI((Bigint*, int*));
 extern int cmp ANSI((Bigint*, Bigint*));
 extern void copybits ANSI((ULong*, int, Bigint*));
 extern Bigint *d2b ANSI((double, int*, int*));
 extern void decrement ANSI((Bigint*));
 extern Bigint *diff ANSI((Bigint*, Bigint*));
 extern char *dtoa ANSI((double d, int mode, int ndigits,
			int *decpt, int *sign, char **rve));
 extern void freedtoa ANSI((char*));
 extern char *g__fmt ANSI((char*, char*, char*, int, ULong, size_t));
 extern char *gdtoa ANSI((FPI *fpi, int be, ULong *bits, int *kindp,
			  int mode, int ndigits, int *decpt, char **rve));
 extern int gethex ANSI((CONST char**, FPI*, Long*, Bigint**, int));
 extern void hexdig_init_D2A(Void);
 extern int hexnan ANSI((CONST char**, FPI*, ULong*));
 extern int hi0bits_D2A ANSI((ULong));
 extern Bigint *i2b ANSI((int));
 extern Bigint *increment ANSI((Bigint*));
 extern int lo0bits ANSI((ULong*));
 extern Bigint *lshift ANSI((Bigint*, int));
 extern int match ANSI((CONST char**, char*));
 extern Bigint *mult ANSI((Bigint*, Bigint*));
 extern Bigint *multadd ANSI((Bigint*, int, int));
 extern char *nrv_alloc ANSI((char*, char **, int));
 extern Bigint *pow5mult ANSI((Bigint*, int));
 extern int quorem ANSI((Bigint*, Bigint*));
 extern double ratio ANSI((Bigint*, Bigint*));
 extern void rshift ANSI((Bigint*, int));
 extern char *rv_alloc ANSI((int));
 extern Bigint *s2b ANSI((CONST char*, int, int, ULong, int));
 extern Bigint *set_ones ANSI((Bigint*, int));
 extern char *strcp ANSI((char*, const char*));
 extern int strtodg ANSI((CONST char*, char**, FPI*, Long*, ULong*));

 extern int strtoId ANSI((CONST char *, char **, double *, double *));
 extern int strtoIdd ANSI((CONST char *, char **, double *, double *));
 extern int strtoIf ANSI((CONST char *, char **, float *, float *));
 extern int strtoIg ANSI((CONST char*, char**, FPI*, Long*, Bigint**, int*));
 extern int strtoIQ ANSI((CONST char *, char **, void *, void *));
 extern int strtoIx ANSI((CONST char *, char **, void *, void *));
 extern int strtoIxL ANSI((CONST char *, char **, void *, void *));
 extern double strtod ANSI((const char *s00, char **se));
 extern int strtopQ ANSI((CONST char *, char **, Void *));
 extern int strtopf ANSI((CONST char *, char **, float *));
 extern int strtopd ANSI((CONST char *, char **, double *));
 extern int strtopdd ANSI((CONST char *, char **, double *));
 extern int strtopx ANSI((CONST char *, char **, Void *));
 extern int strtopxL ANSI((CONST char *, char **, Void *));
 extern int strtord ANSI((CONST char *, char **, int, double *));
 extern int strtordd ANSI((CONST char *, char **, int, double *));
 extern int strtorf ANSI((CONST char *, char **, int, float *));
 extern int strtorQ ANSI((CONST char *, char **, int, void *));
 extern int strtorx ANSI((CONST char *, char **, int, void *));
 extern int strtorxL ANSI((CONST char *, char **, int, void *));
 extern Bigint *sum ANSI((Bigint*, Bigint*));
 extern int trailz ANSI((Bigint*));
 extern double ulp ANSI((U*));

#ifdef __cplusplus
}
#endif
/*
 * NAN_WORD0 and NAN_WORD1 are only referenced in strtod.c.  Prior to
 * 20050115, they used to be hard-wired here (to 0x7ff80000 and 0,
 * respectively), but now are determined by compiling and running
 * qnan.c to generate gd_qnan.h, which specifies d_QNAN0 and d_QNAN1.
 * Formerly gdtoaimp.h recommended supplying suitable -DNAN_WORD0=...
 * and -DNAN_WORD1=...  values if necessary.  This should still work.
 * (On HP Series 700/800 machines, -DNAN_WORD0=0x7ff40000 works.)
 */
#ifdef IEEE_Arith
#ifndef NO_INFNAN_CHECK
#undef INFNAN_CHECK
#define INFNAN_CHECK
#endif
#ifdef IEEE_MC68k
#define _0 0
#define _1 1
#ifndef NAN_WORD0
#define NAN_WORD0 d_QNAN0
#endif
#ifndef NAN_WORD1
#define NAN_WORD1 d_QNAN1
#endif
#else
#define _0 1
#define _1 0
#ifndef NAN_WORD0
#define NAN_WORD0 d_QNAN1
#endif
#ifndef NAN_WORD1
#define NAN_WORD1 d_QNAN0
#endif
#endif
#else
#undef INFNAN_CHECK
#endif

#undef SI
#ifdef Sudden_Underflow
#define SI 1
#else
#define SI 0
#endif

#endif /* GDTOAIMP_H_INCLUDED */<|MERGE_RESOLUTION|>--- conflicted
+++ resolved
@@ -469,11 +469,7 @@
 		_pthread_mutex_unlock(&__gdtoa_locks[n]);	\
 } while(0)
 
-<<<<<<< HEAD
-#define Kmax (sizeof(size_t) << 3)
-=======
 #define Kmax 9
->>>>>>> cd2edbcb
 
  struct
 Bigint {
