--- conflicted
+++ resolved
@@ -793,15 +793,9 @@
 			flushed = 1;
 		}
 
-<<<<<<< HEAD
-		m->flags &= ~MDOC_NEWLINE;
-
-		if ( ! mdoc_macro(m, ntok, line, lastarg, pos, buf))
-=======
 		mdoc->flags &= ~MDOC_NEWLINE;
 
 		if ( ! mdoc_macro(mdoc, ntok, line, lastarg, pos, buf))
->>>>>>> f88b6c16
 			return(0);
 		break;
 	}
