--- conflicted
+++ resolved
@@ -33,35 +33,6 @@
  * @(#) $Header: /tcpdump/master/libpcap/pcap.h,v 1.59 2006/10/04 18:09:22 guy Exp $ (LBL)
  */
 
-<<<<<<< HEAD
-#ifndef lib_pcap_h
-#define lib_pcap_h
-
-#if defined(WIN32)
-  #include <pcap-stdinc.h>
-#elif defined(MSDOS)
-  #include <sys/types.h>
-  #include <sys/socket.h>  /* u_int, u_char etc. */
-#else /* UN*X */
-  #include <sys/types.h>
-  #include <sys/time.h>
-#endif /* WIN32/MSDOS/UN*X */
-
-#include <net/bpf.h>
-
-#include <stdio.h>
-
-#ifdef __cplusplus
-extern "C" {
-#endif
-
-#define PCAP_VERSION_MAJOR 2
-#define PCAP_VERSION_MINOR 4
-
-#define PCAP_ERRBUF_SIZE 256
-
-=======
->>>>>>> de0d3203
 /*
  * For backwards compatibility.
  *
