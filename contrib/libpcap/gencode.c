--- conflicted
+++ resolved
@@ -68,7 +68,7 @@
 #include "nlpid.h"
 #include "llc.h"
 #include "gencode.h"
-#include "ieee80211.h"
+#include <netproto/802_11/ieee80211.h>
 #include "atmuni31.h"
 #include "sunatmpos.h"
 #include "ppp.h"
@@ -91,7 +91,6 @@
 #endif /*INET6*/
 #include <pcap/namedb.h>
 
-#include <netproto/802_11/ieee80211.h>
 #include <netproto/802_11/ieee80211_radiotap.h>
 
 #define ETHERMTU	1500
@@ -7494,14 +7493,6 @@
 {
 	struct block *b0;
 
-<<<<<<< HEAD
-	if (linktype != DLT_IEEE802_11 && linktype != DLT_IEEE802_11_RADIO) {
-		bpf_error("action not supported on linktype 0x%x\n", linktype);
-		/* NOTREACHED */
-	}
-	b0 = gen_mcmp(OR_LINK, offsetof(struct ieee80211_frame, i_fc[0]),
-		      BPF_B, (bpf_int32)type, (bpf_int32)mask);
-=======
 	switch (linktype) {
 
 	case DLT_IEEE802_11:
@@ -7541,7 +7532,6 @@
 	b0 = gen_mcmp(OR_LINK, 1, BPF_B, (bpf_int32)fcdir,
 		(bpf_u_int32)IEEE80211_FC1_DIR_MASK);
 
->>>>>>> de0d3203
 	return (b0);
 }
 
