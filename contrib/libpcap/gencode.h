--- conflicted
+++ resolved
@@ -317,10 +317,7 @@
 struct block *gen_pf_dir(int);
 
 struct block *gen_p80211_type(int, int);
-<<<<<<< HEAD
-=======
 struct block *gen_p80211_fcdir(int);
->>>>>>> de0d3203
 
 void bpf_optimize(struct block **);
 void bpf_error(const char *, ...)
